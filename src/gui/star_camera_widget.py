"""
Star Camera Display Widget for BVEX Ground Station
Displays images from the star camera downlink server
"""

import numpy as np
from PyQt6.QtWidgets import (QWidget, QVBoxLayout, QHBoxLayout, QLabel, QPushButton, 
                             QFrame, QScrollArea, QSizePolicy, QGridLayout, QCheckBox, QSlider)
from PyQt6.QtCore import Qt, QTimer, pyqtSignal, QObject, QThread
from PyQt6.QtGui import QFont, QPixmap, QImage
from PIL import Image
import datetime as dt
from collections import deque
import logging
import io
import time

from src.data.star_camera_client import StarCameraClient, StarCameraImage
from src.data.Oph_client import OphClient, OphData
from src.config.settings import STAR_CAMERA, STAR_CAMERA_DISPLAY


class StarCameraWorker(QObject):
    """Worker to fetch star camera images in a separate thread"""
    image_updated = pyqtSignal(object)
    status_updated = pyqtSignal(object)

    def __init__(self, client):
        super().__init__()
        self.client = client

    def fetch_image(self):
        """Fetch latest image from star camera"""
        try:
            # Check if we should attempt connection
            if not self.client.should_attempt_connection():
                # Return empty image without attempting connection
                self.image_updated.emit(StarCameraImage(0, 0, 0, 0, 0, 0, b'', False))
                return
                
            # Get server status first with short timeout
            status = self.client.get_status()
            if status and status.is_active:
                self.status_updated.emit(status)
                
                # Try to get an image only if server is responding
                image = self.client.get_latest_image()
                if image:
                    self.image_updated.emit(image)
                else:
                    # Emit empty image if request failed
                    self.image_updated.emit(StarCameraImage(0, 0, 0, 0, 0, 0, b'', False))
            else:
                # Server not responding, emit status and empty image
                self.status_updated.emit(status)
                self.image_updated.emit(StarCameraImage(0, 0, 0, 0, 0, 0, b'', False))
        except Exception as e:
            # Handle any unexpected errors gracefully
            self.image_updated.emit(StarCameraImage(0, 0, 0, 0, 0, 0, b'', False))
        
    def fetch_status(self):
        """Fetch server status"""
        try:
            # Always attempt status check, but with short timeout
            status = self.client.get_status()
            self.status_updated.emit(status)
        except Exception as e:
            # Emit disconnected status on error
            self.status_updated.emit(StarCameraStatus(0, 0, False, False, False))


class StarCameraWidget(QWidget):
    """Widget displaying star camera images"""
    trigger_fetch_image_signal = pyqtSignal()
    trigger_fetch_status_signal = pyqtSignal()

    def __init__(self, parent=None, oph_client=None):
        super().__init__(parent)
        
        self.logger = logging.getLogger(__name__)
        # Initialize star camera client (will be used in worker thread)
        self.star_camera_client = StarCameraClient()
        
        # Use shared Ophiuchus client for telemetry if provided
        self.oph_client = oph_client if oph_client else OphClient()
        self.owns_oph_client = oph_client is None  # Track if we own the client
        
        # Control state
        self.is_active = False
        
        # Data storage
        self.current_image = None
        self.current_status = None
        self.current_telemetry = OphData()
        self.last_fetch_time = None
        self.prev_focus_status = 0
        # History for data rate calculation
        self.update_times = deque(maxlen=10)
        
        
        # Contrast enhancement settings
        self.contrast_enhancement_enabled = STAR_CAMERA_DISPLAY['contrast_enhancement']
        self.low_percentile = STAR_CAMERA_DISPLAY['low_percentile']
        self.high_percentile = STAR_CAMERA_DISPLAY['high_percentile']
        
        # Slider debounce timer
        self.slider_update_timer = QTimer()
        self.slider_update_timer.setSingleShot(True)
        self.slider_update_timer.timeout.connect(self.apply_slider_changes)
        
        self.setup_ui()
        self.setup_worker_thread()
        
    def setup_worker_thread(self):
        """Setup the worker thread for non-blocking data fetching"""
        self.worker_thread = QThread()
        self.worker = StarCameraWorker(self.star_camera_client)
        self.worker.moveToThread(self.worker_thread)

        self.worker.image_updated.connect(self.handle_image_update)
        self.worker.status_updated.connect(self.handle_status_update)
        self.trigger_fetch_image_signal.connect(self.worker.fetch_image)
        self.trigger_fetch_status_signal.connect(self.worker.fetch_status)

        self.worker_thread.start()
        
    def setup_ui(self):
        """Setup the star camera display interface"""
        main_layout = QVBoxLayout()
        main_layout.setSpacing(2)
        main_layout.setContentsMargins(2, 2, 2, 2)
        
        # Control panel
        control_layout = QHBoxLayout()
        
        # Status label
        self.control_status_label = QLabel("Star Camera: OFF")
        self.control_status_label.setFont(QFont("Arial", 12, QFont.Weight.Bold))
        self.control_status_label.setStyleSheet("QLabel { color: red; }")
        
        # Toggle button
        self.toggle_button = QPushButton("Turn ON")
        self.toggle_button.setMinimumWidth(100)
        self.toggle_button.clicked.connect(self.toggle_state)
        self.toggle_button.setStyleSheet("""
            QPushButton {
                background-color: #28a745;
                color: white;
                border: none;
                padding: 8px 16px;
                border-radius: 4px;
                font-weight: bold;
            }
            QPushButton:hover {
                background-color: #218838;
            }
        """)
        
        # Contrast enhancement toggle
        self.contrast_checkbox = QCheckBox("Enhance Contrast")
        self.contrast_checkbox.setChecked(self.contrast_enhancement_enabled)
        self.contrast_checkbox.setFont(QFont("Arial", 10))
        self.contrast_checkbox.setStyleSheet("""
            QCheckBox {
                color: #495057;
                spacing: 5px;
            }
            QCheckBox::indicator {
                width: 16px;
                height: 16px;
            }
            QCheckBox::indicator:checked {
                background-color: #28a745;
                border: 1px solid #28a745;
                border-radius: 3px;
            }
            QCheckBox::indicator:unchecked {
                background-color: white;
                border: 1px solid #6c757d;
                border-radius: 3px;
            }
        """)
        self.contrast_checkbox.stateChanged.connect(self.toggle_contrast_enhancement)
        
        # Main control layout
        control_layout.setSpacing(10)
        control_layout.addWidget(self.control_status_label)
        control_layout.addStretch()
        control_layout.addWidget(self.contrast_checkbox)
        control_layout.addWidget(self.toggle_button)
        
        # Enhancement settings section
        self.enhancement_container = QFrame()
        self.enhancement_container.setFrameStyle(QFrame.Shape.Box)
        self.enhancement_container.setStyleSheet("""
            QFrame {
                border: 1px solid #cccccc;
                border-radius: 4px;
                background-color: #f8f9fa;
            }
        """)
        
        enhancement_layout = QVBoxLayout(self.enhancement_container)
        enhancement_layout.setSpacing(8)
        enhancement_layout.setContentsMargins(10, 10, 10, 10)
        
        # Section header
        header_label = QLabel("Contrast Enhancement Settings")
        header_label.setFont(QFont("Arial", 10, QFont.Weight.Bold))
        header_label.setStyleSheet("QLabel { color: #495057; }")
        enhancement_layout.addWidget(header_label)
        
        # Slider controls container
        slider_container = QHBoxLayout()
        slider_container.setSpacing(15)
        slider_container.setContentsMargins(5, 5, 5, 5)
        
        # Low percentile slider with proper labeling
        low_group = QVBoxLayout()
        low_group.setSpacing(2)
        
        low_label = QLabel("Lower Percentile (Dark Areas)")
        low_label.setFont(QFont("Arial", 9))
        low_label.setStyleSheet("QLabel { color: #6c757d; }")
        low_label.setAlignment(Qt.AlignmentFlag.AlignCenter)
        
        low_slider_layout = QHBoxLayout()
        low_slider_layout.setSpacing(5)
        
        self.low_slider = QSlider(Qt.Orientation.Horizontal)
        self.low_slider.setRange(0, 20)
        self.low_slider.setValue(int(self.low_percentile))
        self.low_slider.setFixedWidth(120)
        self.low_slider.setTickPosition(QSlider.TickPosition.TicksBelow)
        self.low_slider.setTickInterval(5)
        self.low_slider.setToolTip("Lower percentile for enhancing dark areas (0-20%)")
        
        self.low_value_label = QLabel(f"{int(self.low_percentile)}%")
        self.low_value_label.setFont(QFont("Arial", 9, QFont.Weight.Bold))
        self.low_value_label.setFixedWidth(35)
        self.low_value_label.setAlignment(Qt.AlignmentFlag.AlignCenter)
        
        low_slider_layout.addWidget(self.low_slider)
        low_slider_layout.addWidget(self.low_value_label)
        
        low_group.addWidget(low_label)
        low_group.addLayout(low_slider_layout)
        
        # High percentile slider with proper labeling
        high_group = QVBoxLayout()
        high_group.setSpacing(2)
        
        high_label = QLabel("Upper Percentile (Bright Areas)")
        high_label.setFont(QFont("Arial", 9))
        high_label.setStyleSheet("QLabel { color: #6c757d; }")
        high_label.setAlignment(Qt.AlignmentFlag.AlignCenter)
        
        high_slider_layout = QHBoxLayout()
        high_slider_layout.setSpacing(5)
        
        self.high_slider = QSlider(Qt.Orientation.Horizontal)
        self.high_slider.setRange(80, 100)
        self.high_slider.setValue(int(self.high_percentile))
        self.high_slider.setFixedWidth(120)
        self.high_slider.setTickPosition(QSlider.TickPosition.TicksBelow)
        self.high_slider.setTickInterval(5)
        self.high_slider.setToolTip("Upper percentile for enhancing bright areas (80-100%)")
        
        self.high_value_label = QLabel(f"{int(self.high_percentile)}%")
        self.high_value_label.setFont(QFont("Arial", 9, QFont.Weight.Bold))
        self.high_value_label.setFixedWidth(35)
        self.high_value_label.setAlignment(Qt.AlignmentFlag.AlignCenter)
        
        high_slider_layout.addWidget(self.high_slider)
        high_slider_layout.addWidget(self.high_value_label)
        
        high_group.addWidget(high_label)
        high_group.addLayout(high_slider_layout)
        
        slider_container.addLayout(low_group)
        slider_container.addSpacing(20)
        slider_container.addLayout(high_group)
        
        enhancement_layout.addLayout(slider_container)
        
        # Connect slider signals
        self.low_slider.valueChanged.connect(self.on_low_slider_changed)
        self.high_slider.valueChanged.connect(self.on_high_slider_changed)
        
        # Initially hide enhancement controls when disabled
        self.update_slider_visibility()
        
        main_layout.addLayout(control_layout)
        main_layout.addWidget(self.enhancement_container)
        
        # Create the main container
        self.container = QFrame()
        self.container.setFrameStyle(QFrame.Shape.StyledPanel)
        self.container.setStyleSheet("""
            QFrame {
                border: 2px solid #333333;
                border-radius: 8px;
                background-color: #f8f9fa;
                padding: 5px;
            }
        """)
        
        self.container_layout = QVBoxLayout(self.container)
        self.container_layout.setSpacing(10)
        self.container_layout.setContentsMargins(4, 4, 4, 4)
        
        # Initially show static display
        self.setup_static_display()
        
        main_layout.addWidget(self.container)
        
        self.setLayout(main_layout)
        self.setMinimumSize(560, 680)
        
    def toggle_state(self):
        """Toggle between active and inactive states"""
        if self.is_active:
            self.stop_star_camera()
        else:
            self.start_star_camera()
    
    def start_star_camera(self):
        """Start star camera image updates"""
        if not self.is_active:
            self.is_active = True
            self.control_status_label.setText("Star Camera: ON")
            self.control_status_label.setStyleSheet("QLabel { color: green; }")
            self.toggle_button.setText("Turn OFF")
            self.toggle_button.setStyleSheet("""
                QPushButton {
                    background-color: #dc3545;
                    color: white;
                    border: none;
                    padding: 8px 16px;
                    border-radius: 4px;
                    font-weight: bold;
                }
                QPushButton:hover {
                    background-color: #c82333;
                }
            """)
            
            # Start the Ophiuchus client for telemetry (only if we own it)
            if self.owns_oph_client and not self.oph_client.running:
                self.oph_client.start()
            # Always resume our client (shared or owned)
            self.oph_client.resume()
            
            # Setup active display
            self.setup_active_display()
            
            # Start timers
            self.start_update_timers()
    
    def toggle_contrast_enhancement(self, state):
        """Toggle contrast enhancement on/off"""
        self.contrast_enhancement_enabled = (state == 2)  # Qt.Checked = 2
        self.logger.info(f"Contrast enhancement {'enabled' if self.contrast_enhancement_enabled else 'disabled'}")
        
        # Update slider visibility
        self.update_slider_visibility()
        
        # Refresh current image if available
        if self.current_image and self.current_image.valid and self.is_active:
            self.display_image(self.current_image)
    
    def update_slider_visibility(self):
        """Update visibility of enhancement controls based on enhancement state"""
        self.enhancement_container.setVisible(self.contrast_enhancement_enabled)
    
    def on_low_slider_changed(self, value):
        """Handle low percentile slider changes with debouncing"""
        self.low_value_label.setText(f"{value}%")
        self.low_percentile = float(value)
        
        # Debounce slider updates
        self.slider_update_timer.start(200)  # 200ms delay
    
    def on_high_slider_changed(self, value):
        """Handle high percentile slider changes with debouncing"""
        self.high_value_label.setText(f"{value}%")
        self.high_percentile = float(value)
        
        # Debounce slider updates
        self.slider_update_timer.start(200)  # 200ms delay
    
    def apply_slider_changes(self):
        """Apply slider changes to the current image"""
        # Validate percentile values
        if self.low_percentile >= self.high_percentile:
            self.logger.warning(f"Invalid percentile range: {self.low_percentile}% >= {self.high_percentile}%, adjusting")
            # Auto-adjust to maintain valid range
            if self.low_percentile >= self.high_percentile:
                self.low_percentile = max(0, self.high_percentile - 1)
                self.low_slider.setValue(int(self.low_percentile))
                return
            
        if self.contrast_enhancement_enabled and self.current_image and self.current_image.valid and self.is_active:
            self.logger.info(f"Applying contrast enhancement with low={self.low_percentile}%, high={self.high_percentile}%")
            self.display_image(self.current_image)

    def stop_star_camera(self):
        """Stop star camera updates and show static display"""
        if self.is_active:
            self.is_active = False
            self.control_status_label.setText("Star Camera: OFF")
            self.control_status_label.setStyleSheet("QLabel { color: red; }")
            self.toggle_button.setText("Turn ON")
            self.toggle_button.setStyleSheet("""
                QPushButton {
                    background-color: #28a745;
                    color: white;
                    border: none;
                    padding: 8px 16px;
                    border-radius: 4px;
                    font-weight: bold;
                }
                QPushButton:hover {
                    background-color: #218838;
                }
            """)
            
            # Stop timers
            self.stop_update_timers()
            
            # Pause the Ophiuchus client, but only stop/cleanup if we own it
            self.oph_client.pause()
            if self.owns_oph_client:
                self.oph_client.stop()
                self.oph_client.cleanup()
            
            # Show static display
            self.setup_static_display()
        """Save current image to disk for data logging"""
        try:
            if not self.current_image or not self.current_image.valid:
                return
                
            # Import here to avoid circular imports
            from src.data.data_logging_orchestrator import DataLoggingOrchestrator
            
            # Get the orchestrator from the main application
            orchestrator = None
            parent = self.parent()
            while parent:
                if hasattr(parent, 'data_logging_orchestrator'):
                    orchestrator = parent.data_logging_orchestrator
                    break
                parent = parent.parent()
            
            if orchestrator and orchestrator.is_logging_active():
                # Save image using ImageDataLogger
                image_logger = orchestrator.get_image_logger('star_camera')
                if image_logger:
                    timestamp = dt.datetime.now()
                    image_data = self.current_image.image_data
                    
                    # Save with metadata
                    metadata = {
                        'timestamp': timestamp.isoformat(),
                        'width': self.current_image.width,
                        'height': self.current_image.height,
                        'compression_quality': self.current_image.compression_quality,
                        'blob_count': self.current_image.blob_count,
                        'telescope_ra': self.current_telemetry.sc_ra,
                        'telescope_dec': self.current_telemetry.sc_dec,
                        'telescope_az': self.current_telemetry.sc_az,
                        'telescope_alt': self.current_telemetry.sc_alt,
                        'exposure_time': self.current_telemetry.sc_texp,
                        'focus_position': self.current_telemetry.sc_curr_focus
                    }
                    
                    image_logger.save_image(image_data, metadata, quality=self.image_quality)
                    
        except Exception as e:
            self.logger.error(f"Error saving image: {e}")
    
    def clear_widget(self,layout):
        """Recursively clear all widgets and layouts from the given layout"""
        for i in reversed(range(layout.count())):
            layoutItem = layout.itemAt(i)
            if layoutItem.widget() is not None:
                widgetToRemove = layoutItem.widget()
                widgetToRemove.setParent(None)
                layout.removeWidget(widgetToRemove)
            elif layoutItem.spacerItem() is not None:
                # Remove spacer item from layout
                layout.removeItem(layoutItem)
            else:
                # Handle nested layout
                layoutToRemove = layoutItem.layout()
                if layoutToRemove is not None:
                    # Recursively clear the nested layout
                    self.clear_widget(layoutToRemove)
                    # Remove the layout item from parent
                    layout.removeItem(layoutItem)

    def setup_static_display(self):
        """Show static 'waiting for user input' display"""
        # Clear existing widgets
        self.clear_widget(self.container_layout)
        
        # Add centered message
        message_label = QLabel("Star Camera Display - Waiting for User Input")
        message_label.setAlignment(Qt.AlignmentFlag.AlignCenter)
        message_label.setFont(QFont("Arial", 14, QFont.Weight.Bold))
        message_label.setStyleSheet("QLabel { color: #6c757d; }")
        
        instruction_label = QLabel('Click "Turn ON" to start receiving images every 10 seconds')
        instruction_label.setAlignment(Qt.AlignmentFlag.AlignCenter)
        instruction_label.setFont(QFont("Arial", 12))
        instruction_label.setStyleSheet("QLabel { color: #6c757d; }")
        
        bandwidth_label = QLabel('(Limited to ~200 kB/s due to bandwidth constraints)')
        bandwidth_label.setAlignment(Qt.AlignmentFlag.AlignCenter)
        bandwidth_label.setFont(QFont("Arial", 10))
        bandwidth_label.setStyleSheet("QLabel { color: #6c757d; font-style: italic; }")
        
        self.container_layout.addStretch()
        self.container_layout.addWidget(message_label)
        self.container_layout.addWidget(instruction_label)
        self.container_layout.addWidget(bandwidth_label)
        self.container_layout.addStretch()
    
    def setup_active_display(self):
        """Show active star camera display with image and controls"""
        # Clear existing widgets
        self.clear_widget(self.container_layout)
        
        # Simple clean status line at the top - no borders
        top_status_layout = QHBoxLayout()
        top_status_layout.setContentsMargins(5, 5, 5, 5)
        
        self.connection_status_label = QLabel("Status: Connecting...")
        self.connection_status_label.setFont(QFont("Arial", 10, QFont.Weight.Bold))
        self.connection_status_label.setStyleSheet("QLabel { color: #495057; border: none; background: transparent; }")
        
        self.server_info_label = QLabel("Server: 100.85.84.122:8001")
        self.server_info_label.setFont(QFont("Arial", 10))
        self.server_info_label.setStyleSheet("QLabel { color: #6c757d; border: none; background: transparent; }")
        
        top_status_layout.addWidget(self.connection_status_label)
        top_status_layout.addStretch()
        top_status_layout.addWidget(self.server_info_label)
        
        self.container_layout.addLayout(top_status_layout)
        
        # Image display section - clean, no borders
        self.image_scroll_area = QScrollArea()
        self.image_scroll_area.setWidgetResizable(True)
        self.image_scroll_area.setMinimumHeight(380)
        self.image_scroll_area.setMaximumHeight(420)  # Reduced slightly to give more room for telemetry
        self.image_scroll_area.setStyleSheet("QScrollArea { border: none; background: transparent; }")
        
        self.image_label = QLabel("Loading...")
        self.image_label.setAlignment(Qt.AlignmentFlag.AlignCenter)
        self.image_label.setMinimumSize(520, 380)
        self.image_label.setStyleSheet("""
            QLabel {
                border: none;
                background-color: white;
                font-size: 14px;
                color: #6c757d;
            }
        """)
        
        self.image_scroll_area.setWidget(self.image_label)
        self.container_layout.addWidget(self.image_scroll_area)

        # Image info row - clean, no containers
        info_layout = QHBoxLayout()
        info_layout.setContentsMargins(5, 5, 5, 5)
        info_layout.setSpacing(10)
        
        # Image info
        self.image_info_label = QLabel("No image")
        self.image_info_label.setFont(QFont("Arial", 9))
        self.image_info_label.setWordWrap(True)
        self.image_info_label.setStyleSheet("QLabel { color: #6c757d; border: none; background: transparent; }")
        
        # Download status
        self.download_progress_label = QLabel("Ready")
        self.download_progress_label.setFont(QFont("Arial", 9))
        self.download_progress_label.setStyleSheet("QLabel { color: #6c757d; border: none; background: transparent; }")
        
        info_layout.addWidget(self.image_info_label, 2)
        info_layout.addWidget(self.download_progress_label, 1)
        
        self.container_layout.addLayout(info_layout)
        
        # Star Camera Telemetry Section - completely clean like GPS widget
        # Simple header with connection status
        telemetry_header_layout = QHBoxLayout()
        telemetry_header_layout.setContentsMargins(5, 10, 5, 5)
        
        telemetry_title = QLabel("Star Camera Telemetry")
        telemetry_title.setFont(QFont("Arial", 12, QFont.Weight.Bold))
        telemetry_title.setStyleSheet("QLabel { color: #495057; border: none; background: transparent; }")
        
        # Connection status inline with title
        self.telemetry_connection_label = QLabel("Telemetry: Disconnected")
        self.telemetry_connection_label.setFont(QFont("Arial", 10, QFont.Weight.Bold))
        self.telemetry_connection_label.setStyleSheet("QLabel { color: red; border: none; background: transparent; }")
        
        telemetry_header_layout.addWidget(telemetry_title)
        telemetry_header_layout.addStretch()
        telemetry_header_layout.addWidget(self.telemetry_connection_label)
        
        self.container_layout.addLayout(telemetry_header_layout)
        
        # Status indicators row - clean styling
        status_indicators_layout = QHBoxLayout()
        status_indicators_layout.setSpacing(15)
        status_indicators_layout.setContentsMargins(5, 0, 5, 5)
        
        # Auto focus status indicator
        self.auto_focus_status = QLabel("Focus: Idle")
        self.auto_focus_status.setFont(QFont("Arial", 9, QFont.Weight.Bold))
        self.auto_focus_status.setStyleSheet("QLabel { color: #666666; padding: 2px 6px; background-color: #f0f0f0; border-radius: 3px; }")
        
        # Solving status indicator
        self.solving_status = QLabel("Solve: Idle")
        self.solving_status.setFont(QFont("Arial", 9, QFont.Weight.Bold))
        self.solving_status.setStyleSheet("QLabel { color: #666666; padding: 2px 6px; background-color: #f0f0f0; border-radius: 3px; }")
        
        # Saving status indicator
        self.saving_status = QLabel("Save: Idle")
        self.saving_status.setFont(QFont("Arial", 9, QFont.Weight.Bold))
        self.saving_status.setStyleSheet("QLabel { color: #666666; padding: 2px 6px; background-color: #f0f0f0; border-radius: 3px; }")
        
        status_indicators_layout.addWidget(self.auto_focus_status)
        status_indicators_layout.addWidget(self.solving_status)
        status_indicators_layout.addWidget(self.saving_status)
        status_indicators_layout.addStretch()
        
        self.container_layout.addLayout(status_indicators_layout)
        
        # Clean telemetry data grid - completely borderless like GPS widget
        grid_layout = QGridLayout()
        grid_layout.setSpacing(8)  # Clean spacing
        grid_layout.setContentsMargins(5, 5, 5, 10)
        
        self.telemetry_labels = {}
        
        # Reorganized telemetry fields in logical 2-column layout (4 columns total with labels)
        if self.current_telemetry.sc_focus_mode == 1:
            telemetry_fields = [
                # Row 1: Position coordinates
                ('start', 'Auto-focus start', '', 0, 0),
                ('stop', 'Auto-focus stop', '', 0, 2),
                # Row 2: Local coordinates  
                ('step', 'Auto-focus step', '', 1, 0),
                ('curr', 'Focus position', '', 1, 2),
                # Row 3: Camera settings
                ('exp', 'Exposure', 's', 2, 0),
            ]
        else:
            telemetry_fields = [
                # Row 1: Position coordinates
                ('ra', 'RA', '°', 0, 0),
                ('dec', 'DEC', '°', 0, 2),
                # Row 2: Local coordinates  
                ('az', 'Azimuth', '°', 1, 0),
                ('el', 'Elevation', '°', 1, 2),
                # Row 3: Camera settings
                ('exp', 'Exposure', 's', 2, 0),
                ('curr', 'Focus position','',2,2),
                ('fr', 'Field Rotation', '°', 3, 0),
                # Row 4: Additional rotation
                ('ir', 'Image Rotation', '°', 3, 2)
            ]
        
        for field, label_text, unit, row, col in telemetry_fields:
            # Create label with clean typography
            label = QLabel(f"{label_text}:")
            label.setFont(QFont("Arial", 9))
            label.setAlignment(Qt.AlignmentFlag.AlignRight | Qt.AlignmentFlag.AlignVCenter)
            label.setStyleSheet("QLabel { color: #6c757d; border: none; background: transparent; }")
            label.setWordWrap(True)  # Enable word wrapping
            label.setMaximumWidth(80)  # Reasonable width for telemetry labels
            
            # Create value label with clean, no-border style
            value_label = QLabel(f"N/A {unit}".strip())
            value_label.setFont(QFont("Arial", 10, QFont.Weight.Bold))
            value_label.setAlignment(Qt.AlignmentFlag.AlignLeft | Qt.AlignmentFlag.AlignVCenter)
            value_label.setStyleSheet("QLabel { color: #212529; border: none; background: transparent; }")
            value_label.setMinimumWidth(80)
            
            # Add to layout
            grid_layout.addWidget(label, row, col)
            grid_layout.addWidget(value_label, row, col + 1)
            
            self.telemetry_labels[field] = value_label
        
        self.container_layout.addLayout(grid_layout)
        
        # Hidden labels that are referenced in other methods - keep them but invisible
        self.bandwidth_label = QLabel("Bandwidth: Unknown")
        self.bandwidth_label.setVisible(False)
        self.container_layout.addWidget(self.bandwidth_label)
        
        self.queue_label = QLabel("Queue: Unknown") 
        self.queue_label.setVisible(False)
        self.container_layout.addWidget(self.queue_label)
        
        self.next_update_label = QLabel("Next update: Soon")
        self.next_update_label.setVisible(False)
        self.container_layout.addWidget(self.next_update_label)
    
    def start_update_timers(self):
        """Start the update timers"""
        # Image update timer - every 10 seconds
        self.image_timer = QTimer()
        self.image_timer.timeout.connect(self.request_image)
        self.image_timer.start(int(STAR_CAMERA['update_interval'] * 1000))
        
        # Status update timer - every 5 seconds
        self.status_timer = QTimer()
        self.status_timer.timeout.connect(self.request_status)
        self.status_timer.start(5000)
        
        # Telemetry update timer - every 1 second
        self.telemetry_timer = QTimer()
        self.telemetry_timer.timeout.connect(self.update_telemetry)
        self.telemetry_timer.start(1000)
        
        # Immediate first requests
        self.request_status()
        self.request_image()
        self.update_telemetry()
        
    def stop_update_timers(self):
        """Stop the update timers"""
        if hasattr(self, 'image_timer'):
            self.image_timer.stop()
        if hasattr(self, 'status_timer'):
            self.status_timer.stop()
        if hasattr(self, 'telemetry_timer'):
            self.telemetry_timer.stop()
    
    def request_image(self):
        """Request latest image from server"""
        if self.is_active:
            self.download_progress_label.setText("Download: Requesting image...")
            self.trigger_fetch_image_signal.emit()
            
    def request_status(self):
        """Request server status"""
        if self.is_active:
            self.trigger_fetch_status_signal.emit()
    
    def update_telemetry(self):
        """Update telemetry display with current data"""
        if not self.is_active:
            return
            
        # Get current telemetry data
        self.current_telemetry = self.oph_client.get_data()
        
        # Update connection status
        if self.oph_client.is_connected():
            self.telemetry_connection_label.setText("Telemetry: Connected")
            self.telemetry_connection_label.setStyleSheet("QLabel { color: green; }")
        else:
            self.telemetry_connection_label.setText("Telemetry: Disconnected")
            self.telemetry_connection_label.setStyleSheet("QLabel { color: red; }")
        
        # Update status indicators
        if self.current_telemetry.valid:
            # Auto focus status
            if self.current_telemetry.sc_focus_mode == 1:
                if self.prev_focus_status == 0:
                    self.setup_active_display()
                    self.prev_focus_status = 1
                self.auto_focus_status.setText("Focus: AUTO FOCUSING")
                self.auto_focus_status.setStyleSheet("QLabel { color: white; padding: 2px 6px; background-color: orange; border-radius: 3px; font-weight: bold; }")
            else:
                if self.prev_focus_status == 1:
                    self.setup_active_display()
                    self.prev_focus_status = 0
                self.auto_focus_status.setText("Focus: Idle")
                self.auto_focus_status.setStyleSheet("QLabel { color: #666666; padding: 2px 6px; background-color: #f0f0f0; border-radius: 3px; }")
            
            # Solving status
            if self.current_telemetry.sc_solve == 1:
                self.solving_status.setText("Solve: SOLVING")
                self.solving_status.setStyleSheet("QLabel { color: white; padding: 2px 6px; background-color: blue; border-radius: 3px; font-weight: bold; }")
            else:
                self.solving_status.setText("Solve: Idle")
                self.solving_status.setStyleSheet("QLabel { color: #666666; padding: 2px 6px; background-color: #f0f0f0; border-radius: 3px; }")
                
            # Saving status
            if self.current_telemetry.sc_save == 1:
                self.saving_status.setText("Save: SAVING")
                self.saving_status.setStyleSheet("QLabel { color: white; padding: 2px 6px; background-color: blue; border-radius: 3px; font-weight: bold; }")
            else:
                self.saving_status.setText("Save: Idle")
                self.saving_status.setStyleSheet("QLabel { color: #666666; padding: 2px 6px; background-color: #f0f0f0; border-radius: 3px; }")
            
            
            # Update telemetry values
            if self.current_telemetry.sc_focus_mode == 1:
                telemetry_data = {
                    'start': (self.current_telemetry.sc_start_focus, '', 2),
                    'stop': (self.current_telemetry.sc_end_focus, '', 2),
                    'step': (self.current_telemetry.sc_focus_step, '', 2),
                    'curr': (self.current_telemetry.sc_curr_focus, '', 2),  # Using sc_alt for elevation
                    'exp': (self.current_telemetry.sc_texp, 's', 3)
                }
            else:
                telemetry_data = {
                    'ra': (self.current_telemetry.sc_ra, '°', 2),
                    'dec': (self.current_telemetry.sc_dec, '°', 2),
                    'az': (self.current_telemetry.sc_az, '°', 2),
                    'el': (self.current_telemetry.sc_alt, '°', 2),  # Using sc_alt for elevation
                    'exp': (self.current_telemetry.sc_texp, 's', 3),
                    'curr': (self.current_telemetry.sc_curr_focus,'',0),
                    'fr': (self.current_telemetry.sc_fr, '°', 2),
                    'ir': (self.current_telemetry.sc_ir, '°', 2)
                }
            
            for field, (value, unit, decimals) in telemetry_data.items():
                if field in self.telemetry_labels:
                    if decimals > 0:
                        formatted_value = f"{value:.{decimals}f} {unit}".strip()
                    else:
                        formatted_value = f"{int(value)} {unit}".strip()
                    self.telemetry_labels[field].setText(formatted_value)
                    self.telemetry_labels[field].setStyleSheet("QLabel { color: #212529; border: none; background: transparent; font-weight: bold; }")
        else:
            # Reset status indicators to disconnected state
            self.auto_focus_status.setText("Focus: N/A")
            self.auto_focus_status.setStyleSheet("QLabel { color: #999999; padding: 2px 6px; background-color: #e0e0e0; border-radius: 3px; }")
            self.solving_status.setText("Solve: N/A")
            self.solving_status.setStyleSheet("QLabel { color: #999999; padding: 2px 6px; background-color: #e0e0e0; border-radius: 3px; }")
            self.saving_status.setText("Save: N/A")
            self.saving_status.setStyleSheet("QLabel { color: #999999; padding: 2px 6px; background-color: #e0e0e0; border-radius: 3px; }")
            
            # Clear telemetry values
            for field, label in self.telemetry_labels.items():
                if field == 'exp':
                    label.setText("N/A s")
                else:
                    label.setText("N/A °")
                label.setStyleSheet("QLabel { color: #212529; border: none; background: transparent; }")
    
    def handle_image_update(self, new_image):
        """Update image display with new data"""
        if not self.is_active:
            return
            
        if new_image and new_image.valid and len(new_image.image_data) > 0:
            self.current_image = new_image
            self.last_fetch_time = dt.datetime.now()
            
            # Update rate calculation
            self.update_times.append(self.last_fetch_time)
            
            # Update display
            self.display_image(new_image)
            self.update_info_labels()
            self.download_progress_label.setText("Download: Complete")
            
            
        else:
            # Handle case where no image is available
            if new_image and not new_image.valid:
                self.download_progress_label.setText("Download: No images available on server")
                self.image_label.setText("No images available\n\nThe star camera server may not have\ncaptured any images yet.")
            else:
                self.download_progress_label.setText("Download: Failed")
                self.image_label.setText("Download failed\n\nCheck server connection and\nlog files for details.")
                
            self.update_info_labels(failed=True)
    
    def handle_status_update(self, status):
        """Update status display"""
        if not self.is_active:
            return
            
        self.current_status = status
        self.update_status_labels()
    
    def enhance_contrast(self, pil_image, low_percentile=None, high_percentile=None):
        """Apply contrast enhancement to PIL image using percentile-based stretching"""
        try:
            # Use dynamic values from sliders if not provided
            if low_percentile is None:
                low_percentile = self.low_percentile
            if high_percentile is None:
                high_percentile = self.high_percentile
                
            # Validate percentile values
            if low_percentile >= high_percentile:
                self.logger.warning(f"Invalid percentile values: low={low_percentile} >= high={high_percentile}, using defaults")
                low_percentile = 1.0
                high_percentile = 99.0
                
            # Convert PIL image to numpy array
            img_array = np.array(pil_image)
            
            # Handle edge cases
            if img_array.size == 0:
                self.logger.warning("Empty image array, returning original")
                return pil_image
                
            # Check for uniform images (all same value)
            if np.all(img_array == img_array.flat[0]):
                self.logger.info("Uniform image detected, no enhancement applied")
                return pil_image
            
            # Handle different image modes
            if pil_image.mode == 'L':
                # Grayscale image
                try:
                    # Calculate percentiles
                    vmin = np.percentile(img_array, low_percentile)
                    vmax = np.percentile(img_array, high_percentile)
                    
                    # Handle edge cases where vmin == vmax
                    if abs(vmax - vmin) < 1e-6:
                        self.logger.warning("vmin equals vmax, no enhancement applied")
                        return pil_image
                    
                    # Apply contrast stretching with bounds checking
                    stretched = np.clip((img_array.astype(np.float32) - vmin) / (vmax - vmin) * 255, 0, 255)
                    enhanced_array = stretched.astype(np.uint8)
                    
                    return Image.fromarray(enhanced_array, mode='L')
                    
                except Exception as e:
                    self.logger.warning(f"Grayscale enhancement failed: {e}, using original")
                    return pil_image
                
            elif pil_image.mode == 'RGB':
                # RGB image
                try:
                    # Convert to grayscale for percentile calculation (more robust)
                    gray = np.dot(img_array[...,:3], [0.2989, 0.5870, 0.1140])
                    vmin = np.percentile(gray, low_percentile)
                    vmax = np.percentile(gray, high_percentile)
                    
                    # Handle edge cases where vmin == vmax
                    if abs(vmax - vmin) < 1e-6:
                        self.logger.warning("vmin equals vmax for RGB image, no enhancement applied")
                        return pil_image
                    
                    # Apply same stretching to all channels
                    stretched = np.clip((img_array.astype(np.float32) - vmin) / (vmax - vmin) * 255, 0, 255)
                    enhanced_array = stretched.astype(np.uint8)
                    
                    return Image.fromarray(enhanced_array, mode='RGB')
                    
                except Exception as e:
                    self.logger.warning(f"RGB enhancement failed: {e}, using original")
                    return pil_image
            
            else:
                # Unsupported mode, return original
                self.logger.info(f"Unsupported image mode: {pil_image.mode}, returning original")
                return pil_image
                
        except Exception as e:
            self.logger.warning(f"Contrast enhancement failed: {e}, using original image")
            return pil_image

    def display_image(self, star_image: StarCameraImage):
        """Display the star camera image with optional contrast enhancement"""
        try:
            self.logger.info(f"Displaying image: {len(star_image.image_data)} bytes, {star_image.width}x{star_image.height}")
            
            # Convert image data to PIL Image
            pil_image = Image.open(io.BytesIO(star_image.image_data))
            self.logger.info(f"PIL image opened: mode={pil_image.mode}, size={pil_image.size}")
            
<<<<<<< HEAD
            # Apply contrast enhancement if enabled
            if self.contrast_enhancement_enabled:
                enhanced_image = self.enhance_contrast(
                    pil_image, 
                    self.low_percentile, 
                    self.high_percentile
                )
                display_image = enhanced_image
                self.logger.info("Contrast enhancement applied")
            else:
                display_image = pil_image
                self.logger.info("Using original image (contrast enhancement disabled)")
            
            # Convert enhanced image to bytes and load as QPixmap
=======
            #This part may need more work but for now it will do for thresholding 
            threshold = int(np.max(np.asarray(pil_image))*0.95) #set threshold
            img_val = np.where(np.asarray(pil_image)<threshold,np.asarray(pil_image),threshold)
            pil_image = Image.fromarray(img_val)
            
            # Convert PIL image to bytes and load as QPixmap directly - NO ENHANCEMENT
>>>>>>> f405f2c3
            img_buffer = io.BytesIO()
            display_image.save(img_buffer, format='PNG')
            img_buffer.seek(0)
            
            # Load as QPixmap
            pixmap = QPixmap()
            if pixmap.loadFromData(img_buffer.getvalue()):
                self.logger.info(f"QPixmap loaded: {pixmap.width()}x{pixmap.height()}")
                
                # Scale to fit display area
                scaled_pixmap = pixmap.scaled(
                    510, 420, 
                    Qt.AspectRatioMode.KeepAspectRatio, 
                    Qt.TransformationMode.SmoothTransformation
                )
                
                # Display the image
                self.image_label.setPixmap(scaled_pixmap)
                self.image_label.setText("")
                self.download_progress_label.setText("Download: Complete")
                self.logger.info("Image display successful")
                
            else:
                self.logger.error("Failed to load image as QPixmap")
                self.image_label.setText("Error: Failed to load image")
                self.download_progress_label.setText("Download: Display error")
            
        except Exception as e:
            self.logger.error(f"Error displaying image: {e}", exc_info=True)
            self.image_label.setText(f"Error displaying image: {str(e)}")
            self.download_progress_label.setText("Download: Display error")
    
    def update_info_labels(self, failed=False):
        """Update image information labels"""
        if failed or not self.current_image or not self.current_image.valid:
            self.image_info_label.setText("No valid image")
        else:
            # Format image info
            timestamp = dt.datetime.fromtimestamp(self.current_image.timestamp)
            size_kb = self.current_image.total_size / 1024.0
            
            info_text = (f"Image: {self.current_image.width}x{self.current_image.height}, "
                        f"{size_kb:.1f} KB, Q{self.current_image.compression_quality}, "
                        f"{self.current_image.blob_count} stars")
            self.image_info_label.setText(info_text)
        
        # Update next update time
        if self.last_fetch_time:
            next_update = self.last_fetch_time + dt.timedelta(seconds=STAR_CAMERA['update_interval'])
            remaining = (next_update - dt.datetime.now()).total_seconds()
            if remaining > 0:
                self.next_update_label.setText(f"Next update: {remaining:.0f}s")
            else:
                self.next_update_label.setText("Next update: Soon")
        else:
            self.next_update_label.setText("Next update: Soon")
    
    def update_status_labels(self):
        """Update status information labels"""
        if not self.current_status or not self.current_status.valid:
            self.connection_status_label.setText("Status: Disconnected")
            self.connection_status_label.setStyleSheet("QLabel { color: red; }")
            self.bandwidth_label.setText("Bandwidth: Unknown")
            self.queue_label.setText("Queue: Unknown")
            self.download_progress_label.setText("Download: Server disconnected")
        else:
            # Connected and getting status
            self.connection_status_label.setText("Status: Connected")
            self.connection_status_label.setStyleSheet("QLabel { color: green; }")
            
            # Show bandwidth and queue info
            bandwidth_text = f"Bandwidth: {self.current_status.bandwidth_kbps} kbps"
            queue_text = f"Queue: {self.current_status.queue_size} images"
            self.bandwidth_label.setText(bandwidth_text)
            self.queue_label.setText(queue_text)
    
    def get_data_rate_kbps(self) -> float:
        """Get current data rate from client"""
        return self.star_camera_client.get_data_rate_kbps()
    
    def is_star_camera_active(self) -> bool:
        """Return whether star camera is currently active"""
        return self.is_active
    
    def is_connected(self) -> bool:
        """Return whether connected to server"""
        return self.current_status and self.current_status.valid
    
    def get_current_telemetry(self) -> OphData:
        """Get current telemetry data"""
        return self.current_telemetry if hasattr(self, 'current_telemetry') else OphData() <|MERGE_RESOLUTION|>--- conflicted
+++ resolved
@@ -978,7 +978,6 @@
             pil_image = Image.open(io.BytesIO(star_image.image_data))
             self.logger.info(f"PIL image opened: mode={pil_image.mode}, size={pil_image.size}")
             
-<<<<<<< HEAD
             # Apply contrast enhancement if enabled
             if self.contrast_enhancement_enabled:
                 enhanced_image = self.enhance_contrast(
@@ -989,18 +988,13 @@
                 display_image = enhanced_image
                 self.logger.info("Contrast enhancement applied")
             else:
-                display_image = pil_image
-                self.logger.info("Using original image (contrast enhancement disabled)")
-            
-            # Convert enhanced image to bytes and load as QPixmap
-=======
-            #This part may need more work but for now it will do for thresholding 
-            threshold = int(np.max(np.asarray(pil_image))*0.95) #set threshold
-            img_val = np.where(np.asarray(pil_image)<threshold,np.asarray(pil_image),threshold)
-            pil_image = Image.fromarray(img_val)
-            
-            # Convert PIL image to bytes and load as QPixmap directly - NO ENHANCEMENT
->>>>>>> f405f2c3
+                # Apply basic thresholding as fallback when enhancement is disabled
+                threshold = int(np.max(np.asarray(pil_image))*0.95)
+                img_val = np.where(np.asarray(pil_image)<threshold,np.asarray(pil_image),threshold)
+                display_image = Image.fromarray(img_val)
+                self.logger.info("Using basic thresholding (contrast enhancement disabled)")
+            
+            # Convert processed image to bytes and load as QPixmap
             img_buffer = io.BytesIO()
             display_image.save(img_buffer, format='PNG')
             img_buffer.seek(0)
